--- conflicted
+++ resolved
@@ -480,7 +480,6 @@
 		cdLog.WithField("jobName", installJob.Name).Info("install job deleted")
 	}
 
-<<<<<<< HEAD
 	// Skips creation of uninstall job if PreserveOnDelete is true
 	if cd.Spec.PreserveOnDelete {
 		cdLog.Warn("skipping creation of uninstall job, due to PreserveOnDelete")
@@ -493,30 +492,10 @@
 		}
 		return reconcile.Result{}, nil
 	}
-
-	// Generate an uninstall job:
-	uninstallJob, err := install.GenerateUninstallerJob(cd)
-	if err != nil {
-		cdLog.Errorf("error generating uninstaller job: %v", err)
-		return reconcile.Result{}, err
-	}
-
-	err = controllerutil.SetControllerReference(cd, uninstallJob, r.scheme)
-	if err != nil {
-		cdLog.Errorf("error setting controller reference on job: %v", err)
-		return reconcile.Result{}, err
-	}
-
-	// Check if uninstall job already exists:
-	existingJob := &batchv1.Job{}
-	err = r.Get(context.TODO(), types.NamespacedName{Name: uninstallJob.Name, Namespace: uninstallJob.Namespace}, existingJob)
-	if err != nil && errors.IsNotFound(err) {
-		err = r.Create(context.TODO(), uninstallJob)
-=======
+	
 	if cd.Status.ClusterID == "" {
 		cdLog.Warn("skipping uninstall for cluster that never had clusterID set")
 		err = r.removeClusterDeploymentFinalizer(cd)
->>>>>>> 1013ba35
 		if err != nil {
 			cdLog.WithError(err).Error("error removing finalizer")
 		}
